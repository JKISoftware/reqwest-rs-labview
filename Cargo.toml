--- conflicted
+++ resolved
@@ -26,19 +26,10 @@
 
 
 [dev-dependencies]
-<<<<<<< HEAD
 serde_json = "1.0.143"
 pingora-proxy = "0.6.0"
 pingora-core = "0.6.0"
 async-trait = "0.1.89"
 tokio = { version = "1.47.1", features = ["macros", "rt-multi-thread"] }
 sfv = "0.14.0"
-=======
-serde_json = "1.0.140"
-pingora-proxy = "0.5.0"
-pingora-core = "0.5.0"
-async-trait = "0.1.88"
-tokio = { version = "1.45.1", features = ["macros", "rt-multi-thread"] }
-sfv = "0.13.0"
-rusty-hook = "0.11.2"
->>>>>>> 5d6032d4
+rusty-hook = "0.11.2"